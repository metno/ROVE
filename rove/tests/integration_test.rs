use async_trait::async_trait;
use chronoutil::RelativeDuration;
use rove::{
    data_switch,
    data_switch::{DataSource, DataSwitch, SeriesCache, SpatialCache, Timerange, Timestamp},
<<<<<<< HEAD
    pb::{
        coordinator::{coordinator_client::CoordinatorClient, ValidateSeriesRequest},
        util::{Flag, GeoPoint},
    },
=======
    pb::{rove_client::RoveClient, Flag, ValidateSeriesRequest},
    server::{start_server, ListenerType},
>>>>>>> a51b59e1
};
use std::{collections::HashMap, sync::Arc};
use tempfile::NamedTempFile;
use tokio::net::{UnixListener, UnixStream};
use tokio_stream::{wrappers::UnixListenerStream, StreamExt};
use tonic::transport::Endpoint;
use tower::service_fn;

#[derive(Debug)]
struct TestDataSource;

#[async_trait]
impl DataSource for TestDataSource {
    async fn get_series_data(
        &self,
        _data_id: &str,
        _timespec: Timerange,
        num_leading_points: u8,
    ) -> Result<SeriesCache, data_switch::Error> {
        Ok(SeriesCache {
            start_time: Timestamp(0),
            period: RelativeDuration::minutes(5),
            data: Vec::new(),
            num_leading_points,
        })
    }

    async fn get_spatial_data(
        &self,
        _polygon: Vec<GeoPoint>,
        _extra_spec: &str,
        _timestamp: Timestamp,
    ) -> Result<SpatialCache, data_switch::Error> {
        unimplemented!()
    }
}

#[tokio::test]
async fn integration_test() {
    // tracing_subscriber::fmt()
    //     .with_max_level(tracing::Level::INFO)
    //     .init();

    let data_switch = DataSwitch::new(HashMap::from([(
        "test",
        &TestDataSource as &dyn DataSource,
    )]));

    let coordintor_socket = NamedTempFile::new().unwrap();
    let coordintor_socket = Arc::new(coordintor_socket.into_temp_path());
    std::fs::remove_file(&*coordintor_socket).unwrap();
    let coordintor_uds = UnixListener::bind(&*coordintor_socket).unwrap();
    let coordintor_stream = UnixListenerStream::new(coordintor_uds);
    let coordinator_future = async {
        start_server(ListenerType::UnixListener(coordintor_stream), data_switch)
            .await
            .unwrap();
    };

    let coordinator_channel = Endpoint::try_from("http://any.url")
        .unwrap()
        .connect_with_connector(service_fn(move |_: tonic::transport::Uri| {
            let socket = Arc::clone(&coordintor_socket);
            async move { UnixStream::connect(&*socket).await }
        }))
        .await
        .unwrap();
    let mut client = RoveClient::new(coordinator_channel);

    let request_future = async {
        let mut stream = client
            .validate_series(ValidateSeriesRequest {
                series_id: String::from("test:1"),
                tests: vec![String::from("test1")],
                start_time: Some(prost_types::Timestamp::default()),
                end_time: Some(prost_types::Timestamp::default()),
            })
            .await
            .unwrap()
            .into_inner();

        let mut recv_count = 0;
        while let Some(recv) = stream.next().await {
            assert_eq!(
                // TODO: improve
                recv.unwrap().results.first().unwrap().flag,
                Flag::Inconclusive as i32
            );
            recv_count += 1;
        }
        assert_eq!(recv_count, 6);
    };

    tokio::select! {
        _ = coordinator_future => panic!("coordinator returned first"),
        _ = request_future => (),
    }
}<|MERGE_RESOLUTION|>--- conflicted
+++ resolved
@@ -3,15 +3,8 @@
 use rove::{
     data_switch,
     data_switch::{DataSource, DataSwitch, SeriesCache, SpatialCache, Timerange, Timestamp},
-<<<<<<< HEAD
-    pb::{
-        coordinator::{coordinator_client::CoordinatorClient, ValidateSeriesRequest},
-        util::{Flag, GeoPoint},
-    },
-=======
-    pb::{rove_client::RoveClient, Flag, ValidateSeriesRequest},
+    pb::{rove_client::RoveClient, Flag, GeoPoint, ValidateSeriesRequest},
     server::{start_server, ListenerType},
->>>>>>> a51b59e1
 };
 use std::{collections::HashMap, sync::Arc};
 use tempfile::NamedTempFile;
